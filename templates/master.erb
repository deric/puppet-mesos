#!/bin/sh
# Managed by Puppet
#
# A list of the available options can be seen by running `mesos-master --help`. Each
# option can be set in two ways:
#
#  * By creating a file in which the value resides (e.g. /etc/mesos-master/ip).
#  * By setting the environment variable MESOS_OPTION_NAME (the option name with a
#    MESOS_ prefix added to it).
#
# Configuration values are searched for first in the environment, thus values set
# in here precede those loaded from /etc/mesos-master (passed as command line arguments).

# ZooKeeper URL (used for leader election amongst masters)
<<<<<<< HEAD
export MESOS_ZK="<%= @zookeeper %>"
=======
ZK="<%= @zookeeper_url %>"
>>>>>>> 8e6d8351

# Human readable name for the cluster, displayed in the webui
export MESOS_CLUSTER="<%= @cluster %>"

# IP address to listen on (in case that you start master
# on this node, it will bind to this address)
<% if @listen_address -%>
export MESOS_IP="<%= @listen_address %>"
<% else -%>
#export MESOS_IP=""
<% end -%>

# Port to listen on (default: 5050)
export MESOS_PORT=<%= @master_port %>

# master environment variables
<% @env_var.sort.each do |key,val| -%>
export <%= key %>="<%= val %>"
<% end if @env_var -%><|MERGE_RESOLUTION|>--- conflicted
+++ resolved
@@ -12,11 +12,7 @@
 # in here precede those loaded from /etc/mesos-master (passed as command line arguments).
 
 # ZooKeeper URL (used for leader election amongst masters)
-<<<<<<< HEAD
-export MESOS_ZK="<%= @zookeeper %>"
-=======
-ZK="<%= @zookeeper_url %>"
->>>>>>> 8e6d8351
+export MESOS_ZK="<%= @zookeeper_url %>"
 
 # Human readable name for the cluster, displayed in the webui
 export MESOS_CLUSTER="<%= @cluster %>"
