--- conflicted
+++ resolved
@@ -9,10 +9,6 @@
   - RAKE_ENV=ci bundle exec rake spec
   - RAKE_ENV=ci bundle exec rake lint
 rvm:
-<<<<<<< HEAD
-  - 2.1.10
-=======
->>>>>>> 509927cc
   - 2.2.7
   - 2.3.4
   - 2.4.1
@@ -25,30 +21,4 @@
     - PUPPET_VERSION="~> 4.5.0" STRICT_VARIABLES=yes
     - PUPPET_VERSION="~> 4.9.0" STRICT_VARIABLES=yes
     - PUPPET_VERSION="~> 4.10.0" STRICT_VARIABLES=yes
-<<<<<<< HEAD
-matrix:
-#- 2.2.2 puppet 3 won't be compatible with ruby 2.2: https://tickets.puppetlabs.com/browse/PUP-3796
-  exclude:
-    - rvm: 2.2.7
-      env: PUPPET_VERSION="~> 3.6.0" STRICT_VARIABLES=yes
-    - rvm: 2.2.7
-      env: PUPPET_VERSION="~> 3.7.0" STRICT_VARIABLES=yes
-    - rvm: 2.2.7
-      env: PUPPET_VERSION="~> 3.8.0" STRICT_VARIABLES=yes
-    - rvm: 2.2.7
-      env: PUPPET_VERSION="~> 3.7.0" STRICT_VARIABLES=yes FUTURE_PARSER=yes
-    - rvm: 2.2.7
-      env: PUPPET_VERSION="~> 3.8.0" STRICT_VARIABLES=yes FUTURE_PARSER=yes
-    - rvm: 2.3.3
-      env: PUPPET_VERSION="~> 3.6.0" STRICT_VARIABLES=yes
-    - rvm: 2.3.3
-      env: PUPPET_VERSION="~> 3.7.0" STRICT_VARIABLES=yes
-    - rvm: 2.3.3
-      env: PUPPET_VERSION="~> 3.8.0" STRICT_VARIABLES=yes
-    - rvm: 2.3.3
-      env: PUPPET_VERSION="~> 3.7.0" STRICT_VARIABLES=yes FUTURE_PARSER=yes
-    - rvm: 2.3.3
-      env: PUPPET_VERSION="~> 3.8.0" STRICT_VARIABLES=yes FUTURE_PARSER=yes
-=======
-    - PUPPET_VERSION="~> 5.1.0" STRICT_VARIABLES=yes
->>>>>>> 509927cc
+    - PUPPET_VERSION="~> 5.1.0" STRICT_VARIABLES=yes