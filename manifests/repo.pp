--- conflicted
+++ resolved
@@ -23,16 +23,11 @@
               location    => "http://repos.mesosphere.io/${distro}",
               release     => $::lsbdistcodename,
               repos       => 'main',
-<<<<<<< HEAD
               key         => {
                 'id'     => '81026D0004C44CF7EF55ADF8DF7D54CBE56151BF',
                 'server' => 'subkeys.pgp.net',
               },
-              include_src => false
-=======
-              key         => '81026D0004C44CF7EF55ADF8DF7D54CBE56151BF',
               src         => false
->>>>>>> 108ba65d
             }
           }
           default: {
